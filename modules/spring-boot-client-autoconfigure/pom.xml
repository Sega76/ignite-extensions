<?xml version="1.0" encoding="UTF-8"?>

<!--
  Licensed to the Apache Software Foundation (ASF) under one or more
  contributor license agreements.  See the NOTICE file distributed with
  this work for additional information regarding copyright ownership.
  The ASF licenses this file to You under the Apache License, Version 2.0
  (the "License"); you may not use this file except in compliance with
  the License.  You may obtain a copy of the License at

       http://www.apache.org/licenses/LICENSE-2.0

  Unless required by applicable law or agreed to in writing, software
  distributed under the License is distributed on an "AS IS" BASIS,
  WITHOUT WARRANTIES OR CONDITIONS OF ANY KIND, either express or implied.
  See the License for the specific language governing permissions and
  limitations under the License.
-->

<!--
    POM file.
-->
<project xmlns="http://maven.apache.org/POM/4.0.0" xmlns:xsi="http://www.w3.org/2001/XMLSchema-instance"
         xsi:schemaLocation="http://maven.apache.org/POM/4.0.0 http://maven.apache.org/xsd/maven-4.0.0.xsd">
    <modelVersion>4.0.0</modelVersion>

    <parent>
        <groupId>org.apache.ignite</groupId>
        <artifactId>ignite-extensions-parent</artifactId>
        <version>1</version>
        <relativePath>../../parent</relativePath>
    </parent>

<<<<<<< HEAD
    <artifactId>ignite-client-spring-boot-autoconfigure</artifactId>
    <version>1.0.0</version>
=======
    <artifactId>ignite-spring-boot-client-autoconfigure</artifactId>
    <version>1.0.0-SNAPSHOT</version>
>>>>>>> 6bb41c86
    <url>http://ignite.apache.org</url>

    <dependencies>
        <dependency>
            <groupId>org.apache.ignite</groupId>
            <artifactId>ignite-core</artifactId>
            <version>${ignite.version}</version>
        </dependency>

        <dependency>
            <groupId>org.springframework.boot</groupId>
            <artifactId>spring-boot-starter</artifactId>
            <version>${spring-boot.version}</version>
        </dependency>

        <dependency>
            <groupId>org.springframework.boot</groupId>
            <artifactId>spring-boot-autoconfigure</artifactId>
            <version>${spring-boot.version}</version>
        </dependency>

        <dependency>
            <groupId>org.apache.ignite</groupId>
            <artifactId>ignite-log4j</artifactId>
            <version>${ignite.version}</version>
            <scope>test</scope>
        </dependency>

        <dependency>
            <groupId>com.h2database</groupId>
            <artifactId>h2</artifactId>
            <version>${h2.version}</version>
            <scope>test</scope>
        </dependency>

        <dependency>
            <groupId>org.apache.ignite</groupId>
            <artifactId>ignite-core</artifactId>
            <version>${ignite.version}</version>
            <type>test-jar</type>
            <scope>test</scope>
            <exclusions>
                <exclusion>
                    <groupId>org.springframework</groupId>
                    <artifactId>spring-beans</artifactId>
                </exclusion>
                <exclusion>
                    <groupId>org.springframework</groupId>
                    <artifactId>spring-context</artifactId>
                </exclusion>
            </exclusions>
        </dependency>

        <dependency>
            <groupId>org.springframework.boot</groupId>
            <artifactId>spring-boot-starter-test</artifactId>
            <scope>test</scope>
            <version>${spring-boot.version}</version>
        </dependency>
    </dependencies>

    <profiles>
        <profile>
            <id>examples</id>

            <build>
                <plugins>
                    <plugin>
                        <groupId>org.codehaus.mojo</groupId>
                        <artifactId>build-helper-maven-plugin</artifactId>
                        <executions>
                            <execution>
                                <phase>generate-sources</phase>
                                <goals>
                                    <goal>add-source</goal>
                                </goals>
                                <configuration>
                                    <sources>
                                        <source>examples/main/java</source>
                                    </sources>
                                </configuration>
                            </execution>
                        </executions>
                    </plugin>
                </plugins>
                <resources>
                    <resource>
                        <directory>${project.basedir}/examples/main/resources</directory>
                    </resource>
                    <resource>
                        <directory>${project.basedir}/src/main/resources</directory>
                    </resource>
                </resources>
            </build>

            <dependencies>
                <dependency>
                    <groupId>org.apache.ignite</groupId>
                    <artifactId>ignite-indexing</artifactId>
                    <version>${ignite.version}</version>
                </dependency>

                <dependency>
                    <groupId>com.h2database</groupId>
                    <artifactId>h2</artifactId>
                    <version>${h2.version}</version>
                </dependency>
            </dependencies>
        </profile>
    </profiles>
</project><|MERGE_RESOLUTION|>--- conflicted
+++ resolved
@@ -31,13 +31,8 @@
         <relativePath>../../parent</relativePath>
     </parent>
 
-<<<<<<< HEAD
-    <artifactId>ignite-client-spring-boot-autoconfigure</artifactId>
+    <artifactId>ignite-spring-boot-client-autoconfigure</artifactId>
     <version>1.0.0</version>
-=======
-    <artifactId>ignite-spring-boot-client-autoconfigure</artifactId>
-    <version>1.0.0-SNAPSHOT</version>
->>>>>>> 6bb41c86
     <url>http://ignite.apache.org</url>
 
     <dependencies>
